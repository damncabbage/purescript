{-# LANGUAGE FlexibleContexts #-}
{-# LANGUAGE ScopedTypeVariables #-}
{-# LANGUAGE MultiParamTypeClasses #-}
{-# LANGUAGE OverloadedStrings #-}
{-# LANGUAGE TupleSections #-}

-- |
-- This module implements the type checker
--
module Language.PureScript.TypeChecker.Types (
    typesOf
) where

{-
  The following functions represent the corresponding type checking judgements:

    infer
      Synthesize a type for a value

    check
      Check a value has a given type

    checkProperties
      Check an object with a given type contains specified properties

    checkFunctionApplication
      Check a function of a given type returns a value of another type when applied to its arguments
-}

import Prelude ()
import Prelude.Compat

import Data.Either (lefts, rights)
import Data.List (transpose, nub, (\\), partition, delete)
import Data.Maybe (fromMaybe)
import qualified Data.Map as M

import Control.Monad
import Control.Monad.State.Class (MonadState(..), gets)
import Control.Monad.Supply.Class (MonadSupply)
import Control.Monad.Error.Class (MonadError(..))
import Control.Monad.Writer.Class (MonadWriter(..))

import Language.PureScript.Crash
import Language.PureScript.AST
import Language.PureScript.Environment
import Language.PureScript.Errors
import Language.PureScript.Kinds
import Language.PureScript.Names
import Language.PureScript.Traversals
import Language.PureScript.TypeChecker.Entailment
import Language.PureScript.TypeChecker.Kinds
import Language.PureScript.TypeChecker.Monad
import Language.PureScript.TypeChecker.Rows
import Language.PureScript.TypeChecker.Skolems
import Language.PureScript.TypeChecker.Subsumption
import Language.PureScript.TypeChecker.Synonyms
import Language.PureScript.TypeChecker.Unify
import Language.PureScript.TypeClassDictionaries
import Language.PureScript.Types

-- | Infer the types of multiple mutually-recursive values, and return elaborated values including
-- type class dictionaries and type annotations.
typesOf ::
  (MonadSupply m, MonadState CheckState m, MonadError MultipleErrors m, MonadWriter MultipleErrors m) =>
  ModuleName ->
  [(Ident, Expr)] ->
  m [(Ident, (Expr, Type))]
typesOf moduleName vals = do
  tys <- fmap tidyUp . liftUnifyWarnings replace $ do
    (untyped, typed, dict, untypedDict) <- typeDictionaryForBindingGroup moduleName vals
    ds1 <- parU typed $ \e -> checkTypedBindingGroupElement moduleName e dict
    ds2 <- forM untyped $ \e -> typeForBindingGroupElement e dict untypedDict
    return (map (\x -> (False, x)) ds1 ++ map (\x -> (True, x)) ds2)

  forM tys $ \(shouldGeneralize, (ident, (val, ty))) -> do
    -- Replace type class dictionary placeholders with actual dictionaries
    (val', unsolved) <- replaceTypeClassDictionaries shouldGeneralize moduleName val
    let unsolvedTypeVars = nub $ unknownsInType ty
    -- Generalize and constrain the type
    let generalized = generalize unsolved ty
    -- Make sure any unsolved type constraints only use type variables which appear
    -- unknown in the inferred type.
    when shouldGeneralize $ do
      tell . errorMessage $ MissingTypeDeclaration ident generalized
      forM_ unsolved $ \(_, (className, classTys)) -> do
        let constraintTypeVars = nub $ foldMap unknownsInType classTys
        when (any (`notElem` unsolvedTypeVars) constraintTypeVars) $
          throwError . errorMessage $ NoInstanceFound className classTys
    -- Check skolem variables did not escape their scope
    skolemEscapeCheck val'
    -- Check rows do not contain duplicate labels
    checkDuplicateLabels val'
    return (ident, (foldr (Abs . Left . fst) val' unsolved, generalized))
  where
  -- | Generalize type vars using forall and add inferred constraints
  generalize unsolved = varIfUnknown . constrain unsolved
  -- | Add any unsolved constraints
  constrain [] = id
  constrain cs = ConstrainedType (map snd cs)
  -- Apply the substitution that was returned from runUnify to both types and (type-annotated) values
  tidyUp (ts, sub) = map (\(b, (i, (val, ty))) -> (b, (i, (overTypes (substituteType sub) val, substituteType sub ty)))) ts
  -- Replace all the wildcards types with their inferred types
  replace sub (ErrorMessage hints (WildcardInferredType ty)) = ErrorMessage hints . WildcardInferredType $ substituteType sub ty
  replace _ em = em

type TypeData = M.Map (ModuleName, Ident) (Type, NameKind, NameVisibility)

type UntypedData = [(Ident, Type)]

typeDictionaryForBindingGroup ::
  (MonadState CheckState m, MonadError MultipleErrors m, MonadWriter MultipleErrors m) =>
  ModuleName ->
  [(Ident, Expr)] ->
  m ([(Ident, Expr)], [(Ident, (Expr, Type, Bool))], TypeData, UntypedData)
typeDictionaryForBindingGroup moduleName vals = do
  let
    -- Map each declaration to a name/value pair, with an optional type, if the declaration is typed
    es = map isTyped vals
    -- Filter the typed and untyped declarations
    untyped = lefts es
    typed = rights es
    -- Make a map of names to typed declarations
    typedDict = map (\(ident, (_, ty, _)) -> (ident, ty)) typed

  -- Create fresh unification variables for the types of untyped declarations
  untypedNames <- replicateM (length untyped) freshType

  let
    -- Make a map of names to the unification variables of untyped declarations
    untypedDict = zip (map fst untyped) untypedNames
    -- Create the dictionary of all name/type pairs, which will be added to the environment during type checking
    dict = M.fromList (map (\(ident, ty) -> ((moduleName, ident), (ty, Private, Undefined))) $ typedDict ++ untypedDict)
  return (untyped, typed, dict, untypedDict)

checkTypedBindingGroupElement ::
  (MonadSupply m, MonadState CheckState m, MonadError MultipleErrors m, MonadWriter MultipleErrors m) =>
  ModuleName ->
  (Ident, (Expr, Type, Bool)) ->
  TypeData ->
  m (Ident, (Expr, Type))
checkTypedBindingGroupElement mn (ident, (val', ty, checkType)) dict = do
  -- Replace type wildcards
  ty' <- replaceTypeWildcards ty
  -- Kind check
  (kind, args) <- kindOfWithScopedVars ty
  checkTypeKind ty kind
  -- Check the type with the new names in scope
  ty'' <- introduceSkolemScope <=< replaceAllTypeSynonyms <=< replaceTypeWildcards $ ty'
  val'' <- if checkType
           then withScopedTypeVars mn args $ bindNames dict $ TypedValue True <$> check val' ty'' <*> pure ty''
           else return (TypedValue False val' ty'')
  return (ident, (val'', ty''))

typeForBindingGroupElement ::
<<<<<<< HEAD
  (Functor m, Applicative m, MonadSupply m, MonadState CheckState m, MonadError MultipleErrors m, MonadWriter MultipleErrors m) =>
=======
  (MonadSupply m, MonadState CheckState m, MonadError MultipleErrors m, MonadWriter MultipleErrors m) =>
  Bool ->
>>>>>>> 3293a7bc
  (Ident, Expr) ->
  TypeData ->
  UntypedData ->
  m (Ident, (Expr, Type))
typeForBindingGroupElement (ident, val) dict untypedDict = do
  -- Infer the type with the new names in scope
  TypedValue _ val' ty <- bindNames dict $ infer val
  unifyTypes ty $ fromMaybe (internalError "name not found in dictionary") (lookup ident untypedDict)
  return (ident, (TypedValue True val' ty, ty))

-- | Check if a value contains a type annotation
isTyped :: (Ident, Expr) -> Either (Ident, Expr) (Ident, (Expr, Type, Bool))
isTyped (name, TypedValue checkType value ty) = Right (name, (value, ty, checkType))
isTyped (name, value) = Left (name, value)

-- |
-- Map a function over type annotations appearing inside a value
--
overTypes :: (Type -> Type) -> Expr -> Expr
overTypes f = let (_, f', _) = everywhereOnValues id g id in f'
  where
  g :: Expr -> Expr
  g (TypedValue checkTy val t) = TypedValue checkTy val (f t)
  g (TypeClassDictionary (nm, tys) sco) = TypeClassDictionary (nm, map f tys) sco
  g other = other

<<<<<<< HEAD
=======
-- | Replace type class dictionary placeholders with inferred type class dictionaries
replaceTypeClassDictionaries ::
  (MonadError MultipleErrors m, MonadWriter MultipleErrors m) =>
  ModuleName ->
  Expr ->
  m Expr
replaceTypeClassDictionaries mn =
  let (_, f, _) = everywhereOnValuesTopDownM return go return
  in f
  where
  go (TypeClassDictionary constraint dicts) = entails mn dicts constraint
  go other = return other

>>>>>>> 3293a7bc
-- | Check the kind of a type, failing if it is not of kind *.
checkTypeKind ::
  (MonadState CheckState m, MonadError MultipleErrors m) =>
  Type ->
  Kind ->
  m ()
checkTypeKind ty kind = guardWith (errorMessage (ExpectedType ty kind)) $ kind == Star

-- | Remove any ForAlls and ConstrainedType constructors in a type by introducing new unknowns
-- or TypeClassDictionary values.
--
-- This is necessary during type checking to avoid unifying a polymorphic type with a
-- unification variable.
instantiatePolyTypeWithUnknowns ::
  (MonadState CheckState m, MonadError MultipleErrors m) =>
  Expr ->
  Type ->
  m (Expr, Type)
instantiatePolyTypeWithUnknowns val (ForAll ident ty _) = do
  ty' <- replaceVarWithUnknown ident ty
  instantiatePolyTypeWithUnknowns val ty'
instantiatePolyTypeWithUnknowns val (ConstrainedType constraints ty) = do
   dicts <- getTypeClassDictionaries
   instantiatePolyTypeWithUnknowns (foldl App val (map (flip TypeClassDictionary dicts) constraints)) ty
instantiatePolyTypeWithUnknowns val ty = return (val, ty)

-- | Infer a type for a value, rethrowing any error to provide a more useful error message
infer ::
  (MonadSupply m, MonadState CheckState m, MonadError MultipleErrors m, MonadWriter MultipleErrors m) =>
  Expr ->
  m Expr
infer val = rethrow (addHint (ErrorInferringType val)) $ infer' val

-- | Infer a type for a value
infer' ::
  (MonadSupply m, MonadState CheckState m, MonadError MultipleErrors m, MonadWriter MultipleErrors m) =>
  Expr ->
  m Expr
infer' v@(Literal (NumericLiteral (Left _))) = return $ TypedValue True v tyInt
infer' v@(Literal (NumericLiteral (Right _))) = return $ TypedValue True v tyNumber
infer' v@(Literal (StringLiteral _)) = return $ TypedValue True v tyString
infer' v@(Literal (CharLiteral _)) = return $ TypedValue True v tyChar
infer' v@(Literal (BooleanLiteral _)) = return $ TypedValue True v tyBoolean
infer' (Literal (ArrayLiteral vals)) = do
  ts <- traverse infer vals
  els <- freshType
  forM_ ts $ \(TypedValue _ _ t) -> unifyTypes els t
  return $ TypedValue True (Literal (ArrayLiteral ts)) (TypeApp tyArray els)
infer' (Literal (ObjectLiteral ps)) = do
  ensureNoDuplicateProperties ps
  ts <- traverse (infer . snd) ps
  let fields = zipWith (\name (TypedValue _ _ t) -> (name, t)) (map fst ps) ts
      ty = TypeApp tyObject $ rowFromList (fields, REmpty)
  return $ TypedValue True (Literal (ObjectLiteral (zip (map fst ps) ts))) ty
infer' (ObjectUpdate o ps) = do
  ensureNoDuplicateProperties ps
  row <- freshType
  newVals <- zipWith (\(name, _) t -> (name, t)) ps <$> traverse (infer . snd) ps
  let newTys = map (\(name, TypedValue _ _ ty) -> (name, ty)) newVals
  oldTys <- zip (map fst ps) <$> replicateM (length ps) freshType
  let oldTy = TypeApp tyObject $ rowFromList (oldTys, row)
  o' <- TypedValue True <$> check o oldTy <*> pure oldTy
  return $ TypedValue True (ObjectUpdate o' newVals) $ TypeApp tyObject $ rowFromList (newTys, row)
infer' (Accessor prop val) = rethrow (addHint (ErrorCheckingAccessor val prop)) $ do
  field <- freshType
  rest <- freshType
  typed <- check val (TypeApp tyObject (RCons prop field rest))
  return $ TypedValue True (Accessor prop typed) field
infer' (Abs (Left arg) ret) = do
  ty <- freshType
  Just moduleName <- checkCurrentModule <$> get
  withBindingGroupVisible $ bindLocalVariables moduleName [(arg, ty, Defined)] $ do
    body@(TypedValue _ _ bodyTy) <- infer' ret
    return $ TypedValue True (Abs (Left arg) body) $ function ty bodyTy
infer' (Abs (Right _) _) = internalError "Binder was not desugared"
infer' (App f arg) = do
  f'@(TypedValue _ _ ft) <- infer f
  (ret, app) <- checkFunctionApplication f' ft arg Nothing
  return $ TypedValue True app ret
infer' (Var var) = do
  Just moduleName <- checkCurrentModule <$> get
  checkVisibility moduleName var
  ty <- introduceSkolemScope <=< replaceAllTypeSynonyms <=< replaceTypeWildcards <=< lookupVariable moduleName $ var
  case ty of
    ConstrainedType constraints ty' -> do
      dicts <- getTypeClassDictionaries
      return $ TypedValue True (foldl App (Var var) (map (flip TypeClassDictionary dicts) constraints)) ty'
    _ -> return $ TypedValue True (Var var) ty
infer' v@(Constructor c) = do
  env <- getEnv
  case M.lookup c (dataConstructors env) of
    Nothing -> throwError . errorMessage $ UnknownDataConstructor c Nothing
    Just (_, _, ty, _) -> do (v', ty') <- sndM (introduceSkolemScope <=< replaceAllTypeSynonyms) <=< instantiatePolyTypeWithUnknowns v $ ty
                             return $ TypedValue True v' ty'
infer' (Case vals binders) = do
  (vals', ts) <- instantiateForBinders vals binders
  ret <- freshType
  binders' <- checkBinders ts ret binders
  return $ TypedValue True (Case vals' binders') ret
infer' (IfThenElse cond th el) = do
  cond' <- check cond tyBoolean
  v2@(TypedValue _ _ t2) <- infer th
  v3@(TypedValue _ _ t3) <- infer el
  (v2', v3', t) <- meet v2 v3 t2 t3
  return $ TypedValue True (IfThenElse cond' v2' v3') t
infer' (Let ds val) = do
  (ds', val'@(TypedValue _ _ valTy)) <- inferLetBinding [] ds val infer
  return $ TypedValue True (Let ds' val') valTy
infer' (SuperClassDictionary className tys) = do
  dicts <- getTypeClassDictionaries
  return $ TypeClassDictionary (className, tys) dicts
infer' (TypedValue checkType val ty) = do
  Just moduleName <- checkCurrentModule <$> get
  (kind, args) <- kindOfWithScopedVars ty
  checkTypeKind ty kind
  ty' <- introduceSkolemScope <=< replaceAllTypeSynonyms <=< replaceTypeWildcards $ ty
  val' <- if checkType then withScopedTypeVars moduleName args (check val ty') else return val
  return $ TypedValue True val' ty'
infer' (PositionedValue pos c val) = warnAndRethrowWithPosition pos $ do
  TypedValue t v ty <- infer' val
  return $ TypedValue t (PositionedValue pos c v) ty
infer' _ = internalError "Invalid argument to infer"

inferLetBinding ::
  (MonadSupply m, MonadState CheckState m, MonadError MultipleErrors m, MonadWriter MultipleErrors m) =>
  [Declaration] ->
  [Declaration] ->
  Expr ->
  (Expr -> m Expr) ->
  m ([Declaration], Expr)
inferLetBinding seen [] ret j = (,) seen <$> withBindingGroupVisible (j ret)
inferLetBinding seen (ValueDeclaration ident nameKind [] (Right (tv@(TypedValue checkType val ty))) : rest) ret j = do
  Just moduleName <- checkCurrentModule <$> get
  (kind, args) <- kindOfWithScopedVars ty
  checkTypeKind ty kind
  let dict = M.singleton (moduleName, ident) (ty, nameKind, Undefined)
  ty' <- introduceSkolemScope <=< replaceAllTypeSynonyms <=< replaceTypeWildcards $ ty
  TypedValue _ val' ty'' <- if checkType then withScopedTypeVars moduleName args (bindNames dict (check val ty')) else return tv
  bindNames (M.singleton (moduleName, ident) (ty'', nameKind, Defined)) $ inferLetBinding (seen ++ [ValueDeclaration ident nameKind [] (Right (TypedValue checkType val' ty''))]) rest ret j
inferLetBinding seen (ValueDeclaration ident nameKind [] (Right val) : rest) ret j = do
  valTy <- freshType
  Just moduleName <- checkCurrentModule <$> get
  let dict = M.singleton (moduleName, ident) (valTy, nameKind, Undefined)
  TypedValue _ val' valTy' <- bindNames dict $ infer val
  unifyTypes valTy valTy'
  bindNames (M.singleton (moduleName, ident) (valTy', nameKind, Defined)) $ inferLetBinding (seen ++ [ValueDeclaration ident nameKind [] (Right val')]) rest ret j
inferLetBinding seen (BindingGroupDeclaration ds : rest) ret j = do
  Just moduleName <- checkCurrentModule <$> get
  (untyped, typed, dict, untypedDict) <- typeDictionaryForBindingGroup moduleName (map (\(i, _, v) -> (i, v)) ds)
  ds1' <- parU typed $ \e -> checkTypedBindingGroupElement moduleName e dict
  ds2' <- forM untyped $ \e -> typeForBindingGroupElement e dict untypedDict
  let ds' = [(ident, Private, val') | (ident, (val', _)) <- ds1' ++ ds2']
  bindNames dict $ do
    makeBindingGroupVisible
    inferLetBinding (seen ++ [BindingGroupDeclaration ds']) rest ret j
inferLetBinding seen (PositionedDeclaration pos com d : ds) ret j = warnAndRethrowWithPosition pos $ do
  (d' : ds', val') <- inferLetBinding seen (d : ds) ret j
  return (PositionedDeclaration pos com d' : ds', val')
inferLetBinding _ _ _ _ = internalError "Invalid argument to inferLetBinding"

-- | Infer the types of variables brought into scope by a binder
inferBinder :: forall m.
  (MonadState CheckState m, MonadError MultipleErrors m, MonadWriter MultipleErrors m) =>
  Type ->
  Binder ->
  m (M.Map Ident Type)
inferBinder _ NullBinder = return M.empty
inferBinder val (LiteralBinder (StringLiteral _)) = unifyTypes val tyString >> return M.empty
inferBinder val (LiteralBinder (CharLiteral _)) = unifyTypes val tyChar >> return M.empty
inferBinder val (LiteralBinder (NumericLiteral (Left _))) = unifyTypes val tyInt >> return M.empty
inferBinder val (LiteralBinder (NumericLiteral (Right _))) = unifyTypes val tyNumber >> return M.empty
inferBinder val (LiteralBinder (BooleanLiteral _)) = unifyTypes val tyBoolean >> return M.empty
inferBinder val (VarBinder name) = return $ M.singleton name val
inferBinder val (ConstructorBinder ctor binders) = do
  env <- getEnv
  case M.lookup ctor (dataConstructors env) of
    Just (_, _, ty, _) -> do
      (_, fn) <- instantiatePolyTypeWithUnknowns (internalError "Data constructor types cannot contain constraints") ty
      fn' <- introduceSkolemScope <=< replaceAllTypeSynonyms $ fn
      let (args, ret) = peelArgs fn'
      unless (length args == length binders) . throwError . errorMessage $ IncorrectConstructorArity ctor
      unifyTypes ret val
      M.unions <$> zipWithM inferBinder (reverse args) binders
    _ -> throwError . errorMessage $ UnknownDataConstructor ctor Nothing
  where
  peelArgs :: Type -> ([Type], Type)
  peelArgs = go []
    where
    go args (TypeApp (TypeApp fn arg) ret) | fn == tyFunction = go (arg : args) ret
    go args ret = (args, ret)
inferBinder val (LiteralBinder (ObjectLiteral props)) = do
  row <- freshType
  rest <- freshType
  m1 <- inferRowProperties row rest props
  unifyTypes val (TypeApp tyObject row)
  return m1
  where
  inferRowProperties :: Type -> Type -> [(String, Binder)] -> m (M.Map Ident Type)
  inferRowProperties nrow row [] = unifyTypes nrow row >> return M.empty
  inferRowProperties nrow row ((name, binder):binders) = do
    propTy <- freshType
    m1 <- inferBinder propTy binder
    m2 <- inferRowProperties nrow (RCons name propTy row) binders
    return $ m1 `M.union` m2
inferBinder val (LiteralBinder (ArrayLiteral binders)) = do
  el <- freshType
  m1 <- M.unions <$> traverse (inferBinder el) binders
  unifyTypes val (TypeApp tyArray el)
  return m1
inferBinder val (NamedBinder name binder) = do
  m <- inferBinder val binder
  return $ M.insert name val m
inferBinder val (PositionedBinder pos _ binder) =
  warnAndRethrowWithPosition pos $ inferBinder val binder
-- TODO: When adding support for polymorphic types, check subsumption here,
-- change the definition of `binderRequiresMonotype`,
-- and use `kindOfWithScopedVars`.
inferBinder val (TypedBinder ty binder) = do
  kind <- kindOf ty
  checkTypeKind ty kind
  ty1 <- replaceAllTypeSynonyms <=< replaceTypeWildcards $ ty
  unifyTypes val ty1
  inferBinder val binder
inferBinder _ OpBinder{} =
  internalError "OpBinder should have been desugared before inferBinder"
inferBinder _ BinaryNoParensBinder{} =
  internalError "BinaryNoParensBinder should have been desugared before inferBinder"
inferBinder _ ParensInBinder{} =
  internalError "ParensInBinder should have been desugared before inferBinder"

-- | Returns true if a binder requires its argument type to be a monotype.
-- | If this is the case, we need to instantiate any polymorphic types before checking binders.
binderRequiresMonotype :: Binder -> Bool
binderRequiresMonotype NullBinder = False
binderRequiresMonotype (VarBinder _) = False
binderRequiresMonotype (NamedBinder _ b) = binderRequiresMonotype b
binderRequiresMonotype (PositionedBinder _ _ b) = binderRequiresMonotype b
binderRequiresMonotype _ = True

-- | Instantiate polytypes only when necessitated by a binder.
instantiateForBinders ::
  (MonadSupply m, MonadState CheckState m, MonadError MultipleErrors m, MonadWriter MultipleErrors m) =>
  [Expr] ->
  [CaseAlternative] ->
  m ([Expr], [Type])
instantiateForBinders vals cas = unzip <$> zipWithM (\val inst -> do
  TypedValue _ val' ty <- infer val
  if inst
    then instantiatePolyTypeWithUnknowns val' ty
    else return (val', ty)) vals shouldInstantiate
  where
  shouldInstantiate :: [Bool]
  shouldInstantiate = map (any binderRequiresMonotype) . transpose . map caseAlternativeBinders $ cas

-- |
-- Check the types of the return values in a set of binders in a case statement
--
checkBinders ::
  (MonadSupply m, MonadState CheckState m, MonadError MultipleErrors m, MonadWriter MultipleErrors m) =>
  [Type] ->
  Type ->
  [CaseAlternative] ->
  m [CaseAlternative]
checkBinders _ _ [] = return []
checkBinders nvals ret (CaseAlternative binders result : bs) = do
  guardWith (errorMessage $ OverlappingArgNames Nothing) $
    let ns = concatMap binderNames binders in length (nub ns) == length ns
  Just moduleName <- checkCurrentModule <$> get
  m1 <- M.unions <$> zipWithM inferBinder nvals binders
  r <- bindLocalVariables moduleName [ (name, ty, Defined) | (name, ty) <- M.toList m1 ] $
    CaseAlternative binders <$>
      case result of
        Left gs -> do
          gs' <- forM gs $ \(grd, val) -> do
            grd' <- rethrow (addHint ErrorCheckingGuard) $ check grd tyBoolean
            val' <- TypedValue True <$> check val ret <*> pure ret
            return (grd', val')
          return $ Left gs'
        Right val -> do
          val' <- TypedValue True <$> check val ret <*> pure ret
          return $ Right val'
  rs <- checkBinders nvals ret bs
  return $ r : rs

-- |
-- Check the type of a value, rethrowing errors to provide a better error message
--
check ::
  (MonadSupply m, MonadState CheckState m, MonadError MultipleErrors m, MonadWriter MultipleErrors m) =>
  Expr ->
  Type ->
  m Expr
check val ty = rethrow (addHint (ErrorCheckingType val ty)) $ check' val ty

-- |
-- Check the type of a value
--
check'
  :: forall m
   . (MonadSupply m, MonadState CheckState m, MonadError MultipleErrors m, MonadWriter MultipleErrors m)
  => Expr
  -> Type
  -> m Expr
check' val (ForAll ident ty _) = do
  scope <- newSkolemScope
  sko <- newSkolemConstant
  let ss = case val of
             PositionedValue pos _ _ -> Just pos
             _ -> Nothing
      sk = skolemize ident sko scope ss ty
      skVal = skolemizeTypesInValue ident sko scope ss val
  val' <- check skVal sk
  return $ TypedValue True val' (ForAll ident ty (Just scope))
check' val t@(ConstrainedType constraints ty) = do
  dictNames <- forM constraints $ \(Qualified _ (ProperName className), _) ->
    freshIdent ("dict" ++ className)
  dicts <- join <$> zipWithM (newDictionaries []) (map (Qualified Nothing) dictNames) constraints
  val' <- withBindingGroupVisible $ withTypeClassDictionaries dicts $ check val ty
  return $ TypedValue True (foldr (Abs . Left) val' dictNames) t
  where
  -- | Add a dictionary for the constraint to the scope, and dictionaries
  -- for all implied superclass instances.
  newDictionaries
    :: [(Qualified (ProperName 'ClassName), Integer)]
    -> Qualified Ident
    -> (Qualified (ProperName 'ClassName), [Type])
    -> m [TypeClassDictionaryInScope]
  newDictionaries path name (className, instanceTy) = do
    tcs <- gets (typeClasses . checkEnv)
    let (args, _, superclasses) = fromMaybe (internalError "newDictionaries: type class lookup failed") $ M.lookup className tcs
    supDicts <- join <$> zipWithM (\(supName, supArgs) index ->
                                      newDictionaries ((supName, index) : path)
                                                      name
                                                      (supName, instantiateSuperclass (map fst args) supArgs instanceTy)
                                  ) superclasses [0..]
    return (TypeClassDictionaryInScope name path className instanceTy Nothing : supDicts)

  instantiateSuperclass :: [String] -> [Type] -> [Type] -> [Type]
  instantiateSuperclass args supArgs tys = map (replaceAllTypeVars (zip args tys)) supArgs
check' val u@(TUnknown _) = do
  val'@(TypedValue _ _ ty) <- infer val
  -- Don't unify an unknown with an inferred polytype
  (val'', ty') <- instantiatePolyTypeWithUnknowns val' ty
  unifyTypes ty' u
  return $ TypedValue True val'' ty'
check' v@(Literal (NumericLiteral (Left _))) t | t == tyInt =
  return $ TypedValue True v t
check' v@(Literal (NumericLiteral (Right _))) t | t == tyNumber =
  return $ TypedValue True v t
check' v@(Literal (StringLiteral _)) t | t == tyString =
  return $ TypedValue True v t
check' v@(Literal (CharLiteral _)) t | t == tyChar =
  return $ TypedValue True v t
check' v@(Literal (BooleanLiteral _)) t | t == tyBoolean =
  return $ TypedValue True v t
check' (Literal (ArrayLiteral vals)) t@(TypeApp a ty) = do
  unifyTypes a tyArray
  array <- Literal . ArrayLiteral <$> forM vals (`check` ty)
  return $ TypedValue True array t
check' (Abs (Left arg) ret) ty@(TypeApp (TypeApp t argTy) retTy) = do
  unifyTypes t tyFunction
  Just moduleName <- checkCurrentModule <$> get
  ret' <- withBindingGroupVisible $ bindLocalVariables moduleName [(arg, argTy, Defined)] $ check ret retTy
  return $ TypedValue True (Abs (Left arg) ret') ty
check' (Abs (Right _) _) _ = internalError "Binder was not desugared"
check' (App f arg) ret = do
  f'@(TypedValue _ _ ft) <- infer f
  (_, app) <- checkFunctionApplication f' ft arg (Just ret)
  return $ TypedValue True app ret
check' v@(Var var) ty = do
  Just moduleName <- checkCurrentModule <$> get
  checkVisibility moduleName var
  repl <- introduceSkolemScope <=< replaceAllTypeSynonyms <=< lookupVariable moduleName $ var
  ty' <- introduceSkolemScope <=< replaceAllTypeSynonyms <=< replaceTypeWildcards $ ty
  v' <- subsumes (Just v) repl ty'
  case v' of
    Nothing -> internalError "check: unable to check the subsumes relation."
    Just v'' -> return $ TypedValue True v'' ty'
check' (SuperClassDictionary className tys) _ = do
  {-
  -- Here, we replace a placeholder for a superclass dictionary with a regular
  -- TypeClassDictionary placeholder. The reason we do this is that it is necessary to have the
  -- correct super instance dictionaries in scope, and these are not available when the type class
  -- declaration gets desugared.
  -}
  dicts <- getTypeClassDictionaries
  return $ TypeClassDictionary (className, tys) dicts
check' (TypedValue checkType val ty1) ty2 = do
  Just moduleName <- checkCurrentModule <$> get
  (kind, args) <- kindOfWithScopedVars ty1
  checkTypeKind ty1 kind
  ty1' <- introduceSkolemScope <=< replaceAllTypeSynonyms <=< replaceTypeWildcards $ ty1
  ty2' <- introduceSkolemScope <=< replaceAllTypeSynonyms <=< replaceTypeWildcards $ ty2
  val' <- subsumes (Just val) ty1' ty2'
  case val' of
    Nothing -> internalError "check: unable to check the subsumes relation."
    Just _ -> do
      val''' <- if checkType then withScopedTypeVars moduleName args (check val ty2') else return val
      return $ TypedValue checkType val''' ty2'
check' (Case vals binders) ret = do
  (vals', ts) <- instantiateForBinders vals binders
  binders' <- checkBinders ts ret binders
  return $ TypedValue True (Case vals' binders') ret
check' (IfThenElse cond th el) ty = do
  cond' <- check cond tyBoolean
  th' <- check th ty
  el' <- check el ty
  return $ TypedValue True (IfThenElse cond' th' el') ty
check' e@(Literal (ObjectLiteral ps)) t@(TypeApp obj row) | obj == tyObject = do
  ensureNoDuplicateProperties ps
  ps' <- checkProperties e ps row False
  return $ TypedValue True (Literal (ObjectLiteral ps')) t
check' (TypeClassDictionaryConstructorApp name ps) t = do
  ps' <- check' ps t
  return $ TypedValue True (TypeClassDictionaryConstructorApp name ps') t
check' e@(ObjectUpdate obj ps) t@(TypeApp o row) | o == tyObject = do
  ensureNoDuplicateProperties ps
  -- We need to be careful to avoid duplicate labels here.
  -- We check _obj_ against the type _t_ with the types in _ps_ replaced with unknowns.
  let (propsToCheck, rest) = rowToList row
      (removedProps, remainingProps) = partition (\(p, _) -> p `elem` map fst ps) propsToCheck
  us <- zip (map fst removedProps) <$> replicateM (length ps) freshType
  obj' <- check obj (TypeApp tyObject (rowFromList (us ++ remainingProps, rest)))
  ps' <- checkProperties e ps row True
  return $ TypedValue True (ObjectUpdate obj' ps') t
check' (Accessor prop val) ty = rethrow (addHint (ErrorCheckingAccessor val prop)) $ do
  rest <- freshType
  val' <- check val (TypeApp tyObject (RCons prop ty rest))
  return $ TypedValue True (Accessor prop val') ty
check' v@(Constructor c) ty = do
  env <- getEnv
  case M.lookup c (dataConstructors env) of
    Nothing -> throwError . errorMessage $ UnknownDataConstructor c Nothing
    Just (_, _, ty1, _) -> do
      repl <- introduceSkolemScope <=< replaceAllTypeSynonyms $ ty1
      mv <- subsumes (Just v) repl ty
      case mv of
        Nothing -> internalError "check: unable to check the subsumes relation."
        Just v' -> return $ TypedValue True v' ty
check' (Let ds val) ty = do
  (ds', val') <- inferLetBinding [] ds val (`check` ty)
  return $ TypedValue True (Let ds' val') ty
check' val kt@(KindedType ty kind) = do
  checkTypeKind ty kind
  val' <- check' val ty
  return $ TypedValue True val' kt
check' (PositionedValue pos c val) ty = warnAndRethrowWithPosition pos $ do
  TypedValue t v ty' <- check' val ty
  return $ TypedValue t (PositionedValue pos c v) ty'
check' val ty = do
  TypedValue _ val' ty' <- infer val
  mt <- subsumes (Just val') ty' ty
  case mt of
    Nothing -> internalError "check: unable to check the subsumes relation."
    Just v' -> return $ TypedValue True v' ty

-- |
-- Check the type of a collection of named record fields
--
-- The @lax@ parameter controls whether or not every record member has to be provided. For object updates, this is not the case.
--
checkProperties ::
  (MonadSupply m, MonadState CheckState m, MonadError MultipleErrors m, MonadWriter MultipleErrors m) =>
  Expr ->
  [(String, Expr)] ->
  Type ->
  Bool ->
  m [(String, Expr)]
checkProperties expr ps row lax = let (ts, r') = rowToList row in go ps ts r' where
  go [] [] REmpty = return []
  go [] [] u@(TUnknown _)
    | lax = return []
    | otherwise = do unifyTypes u REmpty
                     return []
  go [] [] Skolem{} | lax = return []
  go [] ((p, _): _) _ | lax = return []
                      | otherwise = throwError . errorMessage $ PropertyIsMissing p
  go ((p,_):_) [] REmpty = throwError . errorMessage $ AdditionalProperty p
  go ((p,v):ps') ts r =
    case lookup p ts of
      Nothing -> do
        v'@(TypedValue _ _ ty) <- infer v
        rest <- freshType
        unifyTypes r (RCons p ty rest)
        ps'' <- go ps' ts rest
        return $ (p, v') : ps''
      Just ty -> do
        v' <- check v ty
        ps'' <- go ps' (delete (p, ty) ts) r
        return $ (p, v') : ps''
  go _ _ _ = throwError . errorMessage $ ExprDoesNotHaveType expr (TypeApp tyObject row)

-- | Check the type of a function application, rethrowing errors to provide a better error message
checkFunctionApplication ::
  (MonadSupply m, MonadState CheckState m, MonadError MultipleErrors m, MonadWriter MultipleErrors m) =>
  Expr ->
  Type ->
  Expr ->
  Maybe Type ->
  m (Type, Expr)
checkFunctionApplication fn fnTy arg ret = rethrow (addHint (ErrorInApplication fn fnTy arg)) $ do
  subst <- gets checkSubstitution
  checkFunctionApplication' fn (substituteType subst fnTy) arg (substituteType subst <$> ret)

-- | Check the type of a function application
checkFunctionApplication' ::
  (MonadSupply m, MonadState CheckState m, MonadError MultipleErrors m, MonadWriter MultipleErrors m) =>
  Expr ->
  Type ->
  Expr ->
  Maybe Type ->
  m (Type, Expr)
checkFunctionApplication' fn (TypeApp (TypeApp tyFunction' argTy) retTy) arg ret = do
  unifyTypes tyFunction' tyFunction
  arg' <- check arg argTy
  case ret of
    Nothing -> return (retTy, App fn arg')
    Just ret' -> do
      Just app' <- subsumes (Just (App fn arg')) retTy ret'
      return (retTy, app')
checkFunctionApplication' fn (ForAll ident ty _) arg ret = do
  replaced <- replaceVarWithUnknown ident ty
  checkFunctionApplication fn replaced arg ret
checkFunctionApplication' fn u@(TUnknown _) arg ret = do
  arg' <- do
    TypedValue _ arg' t <- infer arg
    (arg'', t') <- instantiatePolyTypeWithUnknowns arg' t
    return $ TypedValue True arg'' t'
  let ty = (\(TypedValue _ _ t) -> t) arg'
  ret' <- maybe freshType return ret
  unifyTypes u (function ty ret')
  return (ret', App fn arg')
checkFunctionApplication' fn (KindedType ty _) arg ret =
  checkFunctionApplication fn ty arg ret
checkFunctionApplication' fn (ConstrainedType constraints fnTy) arg ret = do
  dicts <- getTypeClassDictionaries
  checkFunctionApplication' (foldl App fn (map (flip TypeClassDictionary dicts) constraints)) fnTy arg ret
checkFunctionApplication' fn fnTy dict@TypeClassDictionary{} _ =
  return (fnTy, App fn dict)
checkFunctionApplication' _ fnTy arg _ = throwError . errorMessage $ CannotApplyFunction fnTy arg

-- | Compute the meet of two types, i.e. the most general type which both types subsume.
-- TODO: is this really needed?
meet ::
  (MonadState CheckState m, MonadError MultipleErrors m) =>
  Expr ->
  Expr ->
  Type ->
  Type ->
  m (Expr, Expr, Type)
meet e1 e2 (ForAll ident t1 _) t2 = do
  t1' <- replaceVarWithUnknown ident t1
  meet e1 e2 t1' t2
meet e1 e2 t1 (ForAll ident t2 _) = do
  t2' <- replaceVarWithUnknown ident t2
  meet e1 e2 t1 t2'
meet e1 e2 t1 t2 = do
  unifyTypes t1 t2
  return (e1, e2, t1)

-- |
-- Ensure a set of property names and value does not contain duplicate labels
--
ensureNoDuplicateProperties :: (MonadError MultipleErrors m) => [(String, Expr)] -> m ()
ensureNoDuplicateProperties ps =
  let ls = map fst ps in
  case ls \\ nub ls of
    l : _ -> throwError . errorMessage $ DuplicateLabel l Nothing
    _ -> return ()<|MERGE_RESOLUTION|>--- conflicted
+++ resolved
@@ -153,12 +153,7 @@
   return (ident, (val'', ty''))
 
 typeForBindingGroupElement ::
-<<<<<<< HEAD
-  (Functor m, Applicative m, MonadSupply m, MonadState CheckState m, MonadError MultipleErrors m, MonadWriter MultipleErrors m) =>
-=======
-  (MonadSupply m, MonadState CheckState m, MonadError MultipleErrors m, MonadWriter MultipleErrors m) =>
-  Bool ->
->>>>>>> 3293a7bc
+  (MonadSupply m, MonadState CheckState m, MonadError MultipleErrors m, MonadWriter MultipleErrors m) =>
   (Ident, Expr) ->
   TypeData ->
   UntypedData ->
@@ -184,23 +179,7 @@
   g (TypedValue checkTy val t) = TypedValue checkTy val (f t)
   g (TypeClassDictionary (nm, tys) sco) = TypeClassDictionary (nm, map f tys) sco
   g other = other
-
-<<<<<<< HEAD
-=======
--- | Replace type class dictionary placeholders with inferred type class dictionaries
-replaceTypeClassDictionaries ::
-  (MonadError MultipleErrors m, MonadWriter MultipleErrors m) =>
-  ModuleName ->
-  Expr ->
-  m Expr
-replaceTypeClassDictionaries mn =
-  let (_, f, _) = everywhereOnValuesTopDownM return go return
-  in f
-  where
-  go (TypeClassDictionary constraint dicts) = entails mn dicts constraint
-  go other = return other
-
->>>>>>> 3293a7bc
+  
 -- | Check the kind of a type, failing if it is not of kind *.
 checkTypeKind ::
   (MonadState CheckState m, MonadError MultipleErrors m) =>
