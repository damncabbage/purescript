--- conflicted
+++ resolved
@@ -440,15 +440,10 @@
   val' <- check skVal sk
   return $ TypedValue True val' (ForAll ident ty (Just scope))
 check' val t@(ConstrainedType constraints ty) = do
-  dictNames <- forM constraints $ \(Qualified mn' (ProperName className), _) -> do
+  dictNames <- forM constraints $ \(Qualified _ (ProperName className), _) -> do
     n <- liftCheck freshDictionaryName
-<<<<<<< HEAD
-    return $ Ident $ "__dict_" ++ (maybe "" ((++ ".") . runModuleName) mn') ++ className ++ "_" ++ show n
-  val' <- makeBindingGroupVisible $ withTypeClassDictionaries (zipWith (\name (className, instanceTy) ->
-=======
     return $ Ident $ "__dict_" ++ className ++ "_" ++ show n
   val' <- withBindingGroupVisible $ withTypeClassDictionaries (zipWith (\name (className, instanceTy) ->
->>>>>>> 498dadce
     TypeClassDictionaryInScope name className instanceTy Nothing TCDRegular False) (map (Qualified Nothing) dictNames)
       constraints) $ check val ty
   return $ TypedValue True (foldr (Abs . Left) val' dictNames) t
