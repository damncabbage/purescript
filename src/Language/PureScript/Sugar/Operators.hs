-----------------------------------------------------------------------------
--
-- Module      :  Language.PureScript.Sugar.Operators
-- Copyright   :  (c) Phil Freeman 2013
-- License     :  MIT
--
-- Maintainer  :  Phil Freeman <paf31@cantab.net>
-- Stability   :  experimental
-- Portability :
--
-- |
-- This module implements the desugaring pass which reapplies binary operators based
-- on their fixity data and removes explicit parentheses.
--
-- The value parser ignores fixity data when parsing binary operator applications, so
-- it is necessary to reorder them here.
--
-----------------------------------------------------------------------------

{-# LANGUAGE Rank2Types, FlexibleContexts #-}

module Language.PureScript.Sugar.Operators (
  rebracket
) where

import Language.PureScript.Names
import Language.PureScript.Declarations
import Language.PureScript.Values

import Control.Applicative
import Control.Monad.State
import Control.Monad.Error.Class

import Data.Maybe (fromMaybe, mapMaybe)
import Data.Function (on)
import Data.Functor.Identity
import Data.List (sort, groupBy, sortBy)

import qualified Data.Data as D
import qualified Data.Generics as G
import qualified Data.Generics.Extras as G

import qualified Text.Parsec as P
import qualified Text.Parsec.Pos as P
import qualified Text.Parsec.Expr as P

-- |
-- Remove explicit parentheses and reorder binary operator applications
--
rebracket :: [Module] -> Either String [Module]
rebracket ms = do
  let fixities = concatMap collectFixities ms
  ensureNoDuplicates $ map fst fixities
  let opTable = customOperatorTable fixities
  mapM (rebracketModule opTable) ms

rebracketModule :: [[(Qualified Ident, Value -> Value -> Value, Associativity)]] -> Module -> Either String Module
rebracketModule opTable (Module mn ds exts) = Module mn <$> (removeParens <$> G.everywhereM' (G.mkM (matchOperators opTable)) ds) <*> pure exts

removeParens :: (D.Data d) => d -> d
removeParens = G.everywhere (G.mkT go)
  where
  go (Parens val) = val
  go val = val

collectFixities :: Module -> [(Qualified Ident, Fixity)]
collectFixities (Module moduleName ds _) = concatMap collect ds
  where
  collect :: Declaration -> [(Qualified Ident, Fixity)]
  collect (FixityDeclaration fixity name) = [(Qualified (Just moduleName) (Op name), fixity)]
  collect _ = []

ensureNoDuplicates :: [Qualified Ident] -> Either String ()
ensureNoDuplicates m = go $ sort m
  where
  go [] = return ()
  go [_] = return ()
  go (x : y : _) | x == y = throwError $ "Redefined fixity for " ++ show x
  go (_ : rest) = go rest

customOperatorTable :: [(Qualified Ident, Fixity)] -> [[(Qualified Ident, Value -> Value -> Value, Associativity)]]
customOperatorTable fixities =
  let
    applyUserOp ident t1 = App (App (Var ident) t1)
    userOps = map (\(name, Fixity a p) -> (name, applyUserOp name, p, a)) fixities
    sorted = sortBy (flip compare `on` (\(_, _, p, _) -> p)) userOps
    groups = groupBy ((==) `on` (\(_, _, p, _) -> p)) sorted
  in
    map (map (\(name, f, _, a) -> (name, f, a))) groups

type Chain = [Either Value (Qualified Ident)]

matchOperators :: [[(Qualified Ident, Value -> Value -> Value, Associativity)]] -> Value -> Either String Value
matchOperators ops = parseChains
  where
  parseChains :: Value -> Either String Value
  parseChains b@BinaryNoParens{} = bracketChain (extendChain b)
  parseChains other = return other
  extendChain :: Value -> Chain
  extendChain (BinaryNoParens name l r) = Left l : Right name : extendChain r
  extendChain other = [Left other]
  bracketChain :: Chain -> Either String Value
  bracketChain = either (Left . show) Right . P.parse (P.buildExpressionParser opTable parseValue <* P.eof) "operator expression"
  opTable = [P.Infix (P.try (parseTicks >>= \ident -> return (\t1 t2 -> App (App (Var ident) t1) t2))) P.AssocLeft]
            : map (map (\(name, f, a) -> P.Infix (P.try (matchOp name) >> return f) (toAssoc a))) ops
            ++ [[ P.Infix (P.try (parseOp >>= \ident -> return (\t1 t2 -> App (App (Var ident) t1) t2))) P.AssocLeft ]]

toAssoc :: Associativity -> P.Assoc
toAssoc Infixl = P.AssocLeft
toAssoc Infixr = P.AssocRight

token :: (P.Stream s Identity t, Show t) => (t -> Maybe a) -> P.Parsec s u a
token = P.token show (const (P.initialPos ""))

parseValue :: P.Parsec Chain () Value
parseValue = token (either Just (const Nothing)) P.<?> "expression"

parseOp :: P.Parsec Chain () (Qualified Ident)
parseOp = token (either (const Nothing) fromOp) P.<?> "operator"
  where
  fromOp q@(Qualified _ (Op _)) = Just q
  fromOp _ = Nothing

parseTicks :: P.Parsec Chain () (Qualified Ident)
parseTicks = token (either (const Nothing) fromOp) P.<?> "infix function"
  where
  fromOp q@(Qualified _ (Ident _)) = Just q
  fromOp _ = Nothing

matchOp :: Qualified Ident -> P.Parsec Chain () ()
matchOp op = do
  ident <- parseOp
<<<<<<< HEAD
  guard (qualify moduleName ident == qualify moduleName op)

collectFixities :: M.Map (Qualified Ident) Fixity -> ModuleName -> [Declaration] -> Either String (M.Map (Qualified Ident) Fixity)
collectFixities m _ [] = return m
collectFixities m moduleName (FixityDeclaration fixity name : rest) = do
  let qual = Qualified (Just moduleName) (Op name)
  when (qual `M.member` m) (Left $ "redefined fixity for " ++ show name)
  collectFixities (M.insert qual fixity m) moduleName rest
collectFixities m moduleName (ImportDeclaration importedModule explImports qual : rest) = do
  let qualName = fromMaybe moduleName qual
  let fs = [ (i, fixity) | (Qualified mn i, fixity) <- M.toList m, mn == Just importedModule && isImported explImports i ]
  let m' = M.fromList (map (first (Qualified (Just qualName))) fs)
  collectFixities (m' `M.union` m) moduleName rest
  where
  isImported Nothing     _ = True
  isImported (Just imps) i = i `elem` (mapMaybe getExportedValue imps)
  getExportedValue (ValueRef name) = Just name
  getExportedValue _               = Nothing

collectFixities m moduleName (_:ds) = collectFixities m moduleName ds
=======
  guard $ ident == op
>>>>>>> 48bae909
<|MERGE_RESOLUTION|>--- conflicted
+++ resolved
@@ -130,27 +130,4 @@
 matchOp :: Qualified Ident -> P.Parsec Chain () ()
 matchOp op = do
   ident <- parseOp
-<<<<<<< HEAD
   guard (qualify moduleName ident == qualify moduleName op)
-
-collectFixities :: M.Map (Qualified Ident) Fixity -> ModuleName -> [Declaration] -> Either String (M.Map (Qualified Ident) Fixity)
-collectFixities m _ [] = return m
-collectFixities m moduleName (FixityDeclaration fixity name : rest) = do
-  let qual = Qualified (Just moduleName) (Op name)
-  when (qual `M.member` m) (Left $ "redefined fixity for " ++ show name)
-  collectFixities (M.insert qual fixity m) moduleName rest
-collectFixities m moduleName (ImportDeclaration importedModule explImports qual : rest) = do
-  let qualName = fromMaybe moduleName qual
-  let fs = [ (i, fixity) | (Qualified mn i, fixity) <- M.toList m, mn == Just importedModule && isImported explImports i ]
-  let m' = M.fromList (map (first (Qualified (Just qualName))) fs)
-  collectFixities (m' `M.union` m) moduleName rest
-  where
-  isImported Nothing     _ = True
-  isImported (Just imps) i = i `elem` (mapMaybe getExportedValue imps)
-  getExportedValue (ValueRef name) = Just name
-  getExportedValue _               = Nothing
-
-collectFixities m moduleName (_:ds) = collectFixities m moduleName ds
-=======
-  guard $ ident == op
->>>>>>> 48bae909
